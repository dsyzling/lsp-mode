--- conflicted
+++ resolved
@@ -133,18 +133,15 @@
   ;; the start and end bounds of the prefix. If it's not set, the client uses a
   ;; default prefix function."
   (prefix-function nil :read-only t)
-<<<<<<< HEAD
-
+
+  ;; Contains mapping of scheme to the function that is going to be used to load
+  ;; the file.
+  (uri-handlers (make-hash-table :test #'equal) :read-only t)
   ;; ‘action-handlers’ is a hash table mapping action to a handler function. It
   ;; can be used in `lsp-execute-code-action' to determine whether the action
   ;; current client is interested in executing the action instead of sending it
   ;; to the server.
   (action-handlers (make-hash-table :test 'equal) :read-only t))
-=======
-  ;; Contains mapping of scheme to the function that is going to be used to load
-  ;; the file.
-  (uri-handlers (make-hash-table :test #'equal) :read-only t))
->>>>>>> 34a669b7
 
 (cl-defstruct lsp--registered-capability
   (id "" :type string)
